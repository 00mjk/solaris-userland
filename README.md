--- conflicted
+++ resolved
@@ -83,10 +83,4 @@
   changed since you last built it.
   
 # Copyright
-<<<<<<< HEAD
-Copyright (c) 2015-2017, Oracle and/or its affiliates. All rights reserved.
-
-# License
-=======
-Copyright (c) 2010, 2017, Oracle and/or its affiliates. All rights reserved.
->>>>>>> 8979ddde
+Copyright (c) 2010, 2017, Oracle and/or its affiliates. All rights reserved.